--- conflicted
+++ resolved
@@ -4,13 +4,9 @@
 import torch.nn.functional as F
 import torch.optim as optim
 from env import make_floor_is_lava_env
-<<<<<<< HEAD
-# from agents.tabq import TabQ
 from agents.dqn import DQN, ReplayBuffer
-=======
 from agents.tabq import TabQ
-# from agents.dqn import DQN
->>>>>>> 7baa860d
+
 
 parser = argparse.ArgumentParser()
 parser.add_argument("--algo", choices=["tabq", "dqn", "random"], required=True)
@@ -28,8 +24,27 @@
 )
 
 if args.algo == "tabq":
-<<<<<<< HEAD
-    pass
+    def state_id_fn(obs):
+        C, H, W = obs.shape
+        agent_layer = obs[4]  # if channel 4 is agent
+        y, x = np.argwhere(agent_layer == 1.0)[0]
+        return y * W + x
+
+    n_states = env.unwrapped.width * env.unwrapped.height
+
+    Pi, Q = TabQ(
+        env=env,
+        gamma=0.99,
+        step_size=0.5,
+        epsilon=0.1,
+        max_episodes=args.episodes,
+        n_states=n_states,
+        state_id_fn=state_id_fn,
+        seed=args.seed
+    )
+
+    print("Training complete.")
+    print("Sample policy (first 20 states):", Pi[:20])
 
 elif str.lower(args.algo) == "dqn":
     device = torch.device("cpu")
@@ -120,31 +135,6 @@
 
     env.close()
 
-=======
-    
-    def state_id_fn(obs):
-        C, H, W = obs.shape
-        agent_layer = obs[4]  # if channel 4 is agent
-        y, x = np.argwhere(agent_layer == 1.0)[0]
-        return y * W + x
-
-    n_states = env.unwrapped.width * env.unwrapped.height
-
-    Pi, Q = TabQ(
-        env=env,
-        gamma=0.99,
-        step_size=0.5,
-        epsilon=0.1,
-        max_episodes=args.episodes,
-        n_states=n_states,
-        state_id_fn=state_id_fn,
-        seed=args.seed
-    )
-
-    print("Training complete.")
-    print("Sample policy (first 20 states):", Pi[:20])
->>>>>>> 7baa860d
-
 elif args.algo == "random":
     for ep in range(5):
         obs, info = env.reset(seed=args.seed)
